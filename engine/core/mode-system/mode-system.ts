--- conflicted
+++ resolved
@@ -1,11 +1,7 @@
 import { create } from 'zustand';
 import { Mode, ModeState, ModeFeatures } from '../../types/mode';
 import { ViewMode } from '../../types/view-mode.types';
-<<<<<<< HEAD
-import { viewModeRegistry } from '../view-modes/registry';
-=======
 import { viewModeRegistry } from '../view-modes';
->>>>>>> f2fd95b5
 
 const DEFAULT_FEATURES: ModeFeatures = {
   scientificInfo: false,
@@ -279,12 +275,8 @@
   getViewModeScaling: () => {
     const viewMode = get().viewMode;
     const mode = viewModeRegistry.get(viewMode);
-<<<<<<< HEAD
     if (!mode || !mode.objectScaling || !mode.orbital) {
       console.warn(`Failed to get view mode scaling for "${viewMode}", using fallback values`);
-=======
-    if (!mode) {
->>>>>>> f2fd95b5
       return {
         ORBITAL_SCALE: 1.0,
         STAR_SCALE: 1.0,
@@ -295,19 +287,11 @@
     }
     
     return {
-<<<<<<< HEAD
       ORBITAL_SCALE: mode.orbital.factor || 1.0,
       STAR_SCALE: mode.objectScaling.star || 1.0,
       PLANET_SCALE: mode.objectScaling.planet || 1.0,
       MOON_SCALE: mode.objectScaling.moon || 1.0,
       STAR_SHADER_SCALE: mode.objectScaling.star || 1.0
-=======
-      ORBITAL_SCALE: mode.orbital.factor,
-      STAR_SCALE: mode.objectScaling.star,
-      PLANET_SCALE: mode.objectScaling.planet,
-      MOON_SCALE: mode.objectScaling.moon,
-      STAR_SHADER_SCALE: mode.objectScaling.star
->>>>>>> f2fd95b5
     } as Record<string, number>;
   },
 
