--- conflicted
+++ resolved
@@ -62,14 +62,10 @@
 export function SystemViewer({ mode, systemId, onFocus, onSystemChange }: SystemViewerProps) {
   const [timeMultiplier, setTimeMultiplier] = useState(1)
   const [isPaused, setIsPaused] = useState(false)
-<<<<<<< HEAD
   // Initialize viewType - app mode is separate from view mode
   // The "realistic" and "star-citizen" are app modes, not view modes
   // View modes are only: explorational, navigational, profile, scientific
-  const [viewType, setViewType] = useState<ViewType>("explorational")
-=======
   const [viewType, setViewTypeState] = useState<ViewType>("explorational")
->>>>>>> 09132fa7
   const [currentZoom, setCurrentZoom] = useState<number>(1)
   const cameraControllerRef = useRef<UnifiedCameraControllerRef>(null)
   const [isSystemSelected, setIsSystemSelected] = useState(false)
