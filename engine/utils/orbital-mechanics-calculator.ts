/**
 * ORBITAL MECHANICS CALCULATOR
 * ============================
 * 
 * This module calculates visual radii and orbital positions for celestial objects across different view modes.
 * It handles complex dependencies between parent-child relationships, moon systems, and collision detection.
 * 
 * CRITICAL ORDER OF OPERATIONS:
 * =============================
 * 
 * The calculation follows a strict 5-step process to resolve circular dependencies and ensure collision-free layouts:
 * 
 * 1. VISUAL RADIUS CALCULATION (Two-Pass)
 *    ├── Pass 1: Calculate visual radii for all non-moon objects (stars, planets, belts)
 *    │   - Uses logarithmic scaling in explorational mode
 *    │   - Uses fixed sizes in navigational/profile modes
 *    │   - Must be done first as moons depend on parent sizes
 *    └── Pass 2: Calculate visual radii for moons
 *        - In explorational mode: proportional to parent size
 *        - In other modes: uses fixed moon size
 *        - Requires parent visual radii to be calculated first
 * 
 * 2. ORBITAL POSITION CALCULATION (Two-Pass Algorithm)
 *    ├── Pass 1: Calculate all moon orbits within their parent systems
 *    │   - Sorts moons by original AU distance
 *    │   - Places moons with proper spacing and safety factors
 *    │   - Records orbitDistance for each moon
 *    │   - CRITICAL: Must be done before planets to avoid circular dependency
 *    └── Pass 2: Calculate planet and belt orbits
 *        - Uses effective orbital radius (including moon systems)
 *        - Now works correctly because moon positions are known
 *        - Handles collision avoidance between sibling objects
 * 
 * 3. GLOBAL COLLISION DETECTION AND ADJUSTMENT
 *    - Checks for overlaps between objects orbiting the same parent
 *    - Uses ACTUAL calculated positions (not raw AU values)
 *    - Adjusts orbits outward to prevent collisions
 *    - Handles both regular orbits and belt objects
 * 
 * 4. PARENT-CHILD SIZE HIERARCHY ENFORCEMENT
 *    - Ensures parents are larger than their children
 *    - Scales objects proportionally when needed
 *    - Respects view mode constraints
 * 
 * 5. MEMOIZATION AND CACHING
 *    - Caches results to avoid recalculation
 *    - Uses object configuration + view mode as cache key
 * 
 * DEPENDENCY RESOLUTION:
 * ======================
 * 
 * The two-pass algorithm in step 2 solves a critical circular dependency:
 * 
 * PROBLEM:
 * - To calculate Earth's orbit position, we need its effective orbital radius (including moons)
 * - To calculate effective orbital radius, we need moon orbit distances
 * - But moon orbit distances depend on Earth's position being calculated first
 * 
 * SOLUTION:
 * - Pass 1: Calculate all moon orbits independently within their parent systems
 * - Pass 2: Calculate planet orbits using the now-available moon positions
 * 
 * This ensures that when calculateEffectiveOrbitalRadius() is called for planets,
 * all moon orbitDistance values are already available.
 * 
 * VIEW MODE DIFFERENCES:
 * ======================
 * 
 * - EXPLORATIONAL (orbitScaling: 8.0): Logarithmic size scaling, proportional moon sizes
 * - NAVIGATIONAL (orbitScaling: 6.0): Fixed sizes, higher safety factors
 * - PROFILE (orbitScaling: 4.0): Fixed sizes, compact layout
 * 
 * Each mode has different scaling factors and safety multipliers to achieve
 * the desired visual appearance while maintaining collision-free layouts.
 * 
 * COLLISION PREVENTION:
 * =====================
 * 
 * The system prevents three types of collisions:
 * 1. Parent-child collisions (moons inside planets, planets inside stars)
 * 2. Sibling collisions (adjacent planets, adjacent moons)
 * 3. Moon system overlaps (one planet's moon system overlapping another planet)
 * 
 * The effective orbital radius calculation ensures that when placing objects,
 * the full extent of their moon systems is considered.
 */

import { ViewType } from '@lib/types/effects-level';
import { CelestialObject, isOrbitData, isBeltOrbitData } from '@/engine/types/orbital-system';
import { getOrbitalMechanicsConfig } from '@/engine/core/view-modes/compatibility';
<<<<<<< HEAD
// Import view modes to ensure they are registered
import '@/engine/core/view-modes';
=======
>>>>>>> f2fd95b5

// Memoized results - calculate once, use forever
let memoizedResults: Map<string, {
  visualRadius: number;
  orbitDistance?: number;
  beltData?: { innerRadius: number; outerRadius: number; centerRadius: number };
}> | null = null;

let lastCalculationKey = '';

/**
 * Generate a key for memoization based on objects, view type, and paused state
 */
function generateCalculationKey(objects: CelestialObject[], viewType: ViewType, isPaused: boolean): string {
  const objectsKey = objects.map(obj => `${obj.id}-${obj.properties.radius}-${obj.orbit?.parent || 'root'}`).join('|');
  return `${viewType}-${isPaused}-${objectsKey}`;
}

/**
 * Calculate visual radius for an object with proportional parent-child scaling
 */
function calculateVisualRadius(
  object: CelestialObject, 
  viewType: ViewType, 
  sizeAnalysis: { logMinRadius: number; logRange: number },
  allObjects: CelestialObject[],
  results: Map<string, any>,
  config: any
): number {
  const radiusKm = object.properties.radius || 1;
  
  // SCIENTIFIC MODE: Use true-to-life scaling with actual radius values
  if (viewType === 'scientific') {
    // Scale the actual radius directly with minimal visual scaling
    const logRadius = Math.log10(radiusKm + 1);
    const normalizedLog = (logRadius - sizeAnalysis.logMinRadius) / sizeAnalysis.logRange;
    const visualRadius = config.minVisualSize + (normalizedLog * (config.maxVisualSize - config.minVisualSize));
    return Math.max(visualRadius, config.minVisualSize);
  }
  
  // Use fixed sizes for non-explorational/non-scientific modes
  if (viewType !== 'explorational' && viewType !== 'scientific' && 'fixedSizes' in config) {
    // Use geometry_type for better differentiation, fallback to classification
    let sizeKey = object.classification || 'asteroid';
    
    // Special handling for gas giants vs terrestrial planets
    if (object.classification === 'planet') {
      if (object.geometry_type === 'gas_giant') {
        // Gas giants get larger size - use planet size * 1.5
        const planetSize = config.fixedSizes.planet || 1.2;
        return planetSize * 1.5; // Gas giants are 1.5x terrestrial planets
      } else {
        sizeKey = 'planet'; // terrestrial planets
      }
    }
    
    // Get fixed size by classification
    let fixedSize = config.fixedSizes[sizeKey as keyof typeof config.fixedSizes];
    
    // Final fallback to asteroid size if classification not found
    if (fixedSize === undefined) {
      fixedSize = config.fixedSizes.asteroid;
    }
    
    return fixedSize;
  }
  
  // EXPLORATIONAL MODE: Implement proportional parent-child scaling
  if (viewType === 'explorational') {
    // For child objects (moons), scale proportionally to their parent
    if (object.orbit?.parent && object.classification === 'moon') {
      const parent = allObjects.find(obj => obj.id === object.orbit!.parent);
      if (parent && results.has(parent.id)) {
        const parentVisualRadius = results.get(parent.id).visualRadius;
        const parentRealRadius = parent.properties.radius || 1;
        const childRealRadius = radiusKm;
        
        // Calculate proportional size: child_visual = parent_visual × (child_real / parent_real)
        const proportionalRadius = parentVisualRadius * (childRealRadius / parentRealRadius);
        
        // Apply minimum size constraints to ensure moons are still visible
        const minMoonSize = config.minVisualSize * 2; // Moons should be at least 2x min size
        
        return Math.max(proportionalRadius, minMoonSize);
      }
    }
    
    // For non-child objects (planets and stars), use logarithmic scaling
    if (radiusKm <= 0) return config.minVisualSize;
    
    const logRadius = Math.log10(radiusKm);
    const normalizedSize = Math.max(0, Math.min(1, (logRadius - sizeAnalysis.logMinRadius) / sizeAnalysis.logRange));
    
    return config.minVisualSize + (normalizedSize * (config.maxVisualSize - config.minVisualSize));
  }
  
  // Fallback to original logarithmic scaling
  if (radiusKm <= 0) return config.minVisualSize;
  
  const logRadius = Math.log10(radiusKm);
  const normalizedSize = Math.max(0, Math.min(1, (logRadius - sizeAnalysis.logMinRadius) / sizeAnalysis.logRange));
  
  return config.minVisualSize + (normalizedSize * (config.maxVisualSize - config.minVisualSize));
}

/**
 * Analyze system size range for logarithmic scaling
 */
function analyzeSystemSizes(objects: CelestialObject[]): { logMinRadius: number; logRange: number } {
  let minRadius = Infinity;
  let maxRadius = 0;
  
  for (const obj of objects) {
    const radius = obj.properties.radius || 1;
    if (radius > 0) {
      minRadius = Math.min(minRadius, radius);
      maxRadius = Math.max(maxRadius, radius);
    }
  }
  
  if (minRadius === Infinity) minRadius = 1;
  if (maxRadius === 0) maxRadius = 1000;
  if (maxRadius / minRadius < 10) maxRadius = minRadius * 10;
  
  const logMinRadius = Math.log10(minRadius);
  const logMaxRadius = Math.log10(maxRadius);
  const logRange = Math.max(logMaxRadius - logMinRadius, 1);
  
  return { logMinRadius, logRange };
}

/**
 * Calculate the effective orbital radius of an object including its moons
 * This is the radius that other objects need to clear when orbiting the same parent
 */
function calculateEffectiveOrbitalRadius(
  object: CelestialObject,
  allObjects: CelestialObject[],
  results: Map<string, any>,
  config: any
): number {
  const objectVisualRadius = results.get(object.id)?.visualRadius || 0;

  // Handle belts specifically: their effective radius is their outer_radius
  if (object.orbit && isBeltOrbitData(object.orbit)) {
    const beltData = results.get(object.id)?.beltData;
    if (beltData) {
      // The effective radius for a belt should be its outer radius from the parent
      // This is crucial for other objects to clear the entire belt.
      return beltData.outerRadius;
    }
  }
  
  // Find all moons orbiting this object
  const moons = allObjects.filter(moon => 
    moon.orbit?.parent === object.id && isOrbitData(moon.orbit)
  );
  
  if (moons.length === 0) {
    // No moons, just return the object's visual radius
    return objectVisualRadius;
  }
  
  // Find the outermost moon orbit
  let outermostMoonDistance = 0;
  for (const moon of moons) {
    if (moon.orbit && isOrbitData(moon.orbit)) {
      const moonOrbitDistance = (results.get(moon.id)?.orbitDistance !== undefined)
        ? (results.get(moon.id)!.orbitDistance as number)
        : moon.orbit.semi_major_axis * config.orbitScaling;
      const moonVisualRadius = results.get(moon.id)?.visualRadius || 0;
      
      // The moon's outer edge is its orbit distance plus its visual radius
      const moonOuterEdge = moonOrbitDistance + moonVisualRadius;
      outermostMoonDistance = Math.max(outermostMoonDistance, moonOuterEdge);
    }
  }
  
  // Return the larger of the object's visual radius or its outermost moon system
  return Math.max(objectVisualRadius, outermostMoonDistance);
}

/**
 * Calculate the effective orbital clearance needed for an object
 * This includes the object's own radius plus any moons it might have
 */
function calculateEffectiveOrbitalClearance(
  object: CelestialObject,
  allObjects: CelestialObject[],
  results: Map<string, any>,
  config: any
): number {
  // Handle belts specially - they have their own clearance logic
  if (results.get(object.id)?.beltData) {
    const beltData = results.get(object.id)?.beltData;
    return (beltData.outerRadius - beltData.innerRadius) / 2; // Half the belt width
  }

  // For any non-belt object, the clearance required on its inner side is the same as its
  // effective orbital radius on the outer side. This includes the full extent of its moon system.
  return calculateEffectiveOrbitalRadius(object, allObjects, results, config);
}

/**
 * Calculate absolute position of an object from the system center based on RAW orbit data, not cleared results.
 * This is used for the initial global collision check.
 */
function calculateRawAbsolutePosition(
  object: CelestialObject,
  objects: CelestialObject[],
  config: any
): number {
  if (!object.orbit?.parent) {
    return 0;
  }
  
  const parent = objects.find(obj => obj.id === object.orbit!.parent);
  if (!parent) return 0;
  
  const parentAbsolutePosition = calculateRawAbsolutePosition(parent, objects, config);

  const objectOrbitAU = (object.orbit && isBeltOrbitData(object.orbit))
    ? (object.orbit.inner_radius + object.orbit.outer_radius) / 2
    : (object.orbit && isOrbitData(object.orbit)) ? object.orbit.semi_major_axis : 0;
  
  return parentAbsolutePosition + (objectOrbitAU * config.orbitScaling);
}

/**
 * Global collision detection and adjustment
 * Ensures no moon systems extend beyond other planetary orbits
 */
function adjustForGlobalCollisions(
  objects: CelestialObject[],
  viewType: ViewType,
  results: Map<string, any>,
  config: any
): void {
  // Get all objects that orbit the primary star (planets, belts)
  const primaryStar = objects.find(obj => !obj.orbit?.parent);
  if (!primaryStar) return;
  
  const primaryOrbiters = objects.filter(obj => obj.orbit?.parent === primaryStar.id);
  
  // Sort by ACTUAL calculated orbit distances, not raw AU values
  const sortedOrbiters = primaryOrbiters.map(obj => {
    // Use the actual calculated orbit distance if available, otherwise fall back to raw calculation
    let actualPosition: number;
    
    if (obj.orbit && isBeltOrbitData(obj.orbit)) {
      const beltData = results.get(obj.id)?.beltData;
      actualPosition = beltData ? beltData.centerRadius : calculateRawAbsolutePosition(obj, objects, config);
    } else {
      const orbitDistance = results.get(obj.id)?.orbitDistance;
      actualPosition = orbitDistance !== undefined ? orbitDistance : calculateRawAbsolutePosition(obj, objects, config);
    }
    
    return {
      object: obj,
      absolutePosition: actualPosition,
      outermostEffectiveRadius: calculateEffectiveOrbitalRadius(obj, objects, results, config),
      innermostEffectiveRadius: calculateEffectiveOrbitalClearance(obj, objects, results, config)
    };
  }).sort((a, b) => a.absolutePosition - b.absolutePosition);
  
  // Check for overlaps and adjust
  for (let i = 1; i < sortedOrbiters.length; i++) {
    const current = sortedOrbiters[i];
    const previous = sortedOrbiters[i - 1];
    
    // The outer edge of the previous object's system
    const previousOuterEdge = previous.absolutePosition + previous.outermostEffectiveRadius;
    
    // The required center of the current object's orbit
    const requiredCenterPosition = previousOuterEdge + config.minDistance + current.innermostEffectiveRadius;

    if (current.absolutePosition < requiredCenterPosition) {
      // Collision detected! Adjust this object's orbit
      const adjustment = requiredCenterPosition - current.absolutePosition;
      
      if (current.object.orbit && isBeltOrbitData(current.object.orbit)) {
        // Adjust belt position
        const beltData = results.get(current.object.id)?.beltData;
        if (beltData) {
          const beltWidth = beltData.outerRadius - beltData.innerRadius;
          const newCenterRadius = requiredCenterPosition;
          const newInnerRadius = newCenterRadius - beltWidth / 2;
          const newOuterRadius = newCenterRadius + beltWidth / 2;
          
          results.set(current.object.id, {
            ...results.get(current.object.id),
            beltData: {
              innerRadius: newInnerRadius,
              outerRadius: newOuterRadius,
              centerRadius: newCenterRadius,
            }
          });
        }
      } else {
        // Adjust regular orbit
        const currentOrbitDistance = results.get(current.object.id)?.orbitDistance || 0;
        results.get(current.object.id)!.orbitDistance = currentOrbitDistance + adjustment;
      }
      
      // Update the sorted array for subsequent checks
      current.absolutePosition = requiredCenterPosition;
      // Recalculate effective radius if orbit distance changed, as it depends on it.
      // This recursive call ensures that if an adjustment causes further ripple effects,
      // they are also accounted for.
      current.outermostEffectiveRadius = calculateEffectiveOrbitalRadius(current.object, objects, results, config);
      current.innermostEffectiveRadius = calculateEffectiveOrbitalClearance(current.object, objects, results, config);
    }
  }
}

/**
 * CORE ORBITAL POSITIONING ALGORITHM (Two-Pass System)
 * =====================================================
 * 
 * This function implements the critical two-pass algorithm that resolves the circular dependency
 * between planet positions and moon positions. This is the heart of the collision-free layout system.
 * 
 * CIRCULAR DEPENDENCY PROBLEM:
 * - To place Earth correctly, we need to know its effective orbital radius (including Luna)
 * - To calculate effective orbital radius, we need Luna's orbit distance
 * - But Luna's orbit distance depends on Earth's position being calculated first
 * 
 * TWO-PASS SOLUTION:
 * - Pass 1: Calculate ALL moon orbits independently within their parent systems
 * - Pass 2: Calculate planet/belt orbits using the now-available moon positions
 * 
 * This ensures that when calculateEffectiveOrbitalRadius() is called for planets,
 * all moon orbitDistance values are already available, breaking the circular dependency.
 * 
 * @param objects - All celestial objects in the system
 * @param results - Map containing visual radii (calculated in previous step)
 * @param config - View mode configuration with scaling factors
 */
function calculateClearedOrbits(
  objects: CelestialObject[],
  results: Map<string, any>,
  config: any
): void {
  // Group objects by their parent for efficient processing
  const parentGroups = new Map<string, CelestialObject[]>();
  
  for (const obj of objects) {
    if (obj.orbit?.parent) {
      const parentId = obj.orbit.parent;
      if (!parentGroups.has(parentId)) {
        parentGroups.set(parentId, []);
      }
      parentGroups.get(parentId)!.push(obj);
    }
  }
  
  // ========================================================================
  // PASS 1: MOON ORBIT CALCULATION
  // ========================================================================
  // Calculate all moon orbits FIRST to break the circular dependency.
  // This ensures that when we calculate planet effective orbital radii in Pass 2,
  // all moon positions are already known.
  
  parentGroups.forEach((children, parentId) => {
    const parent = objects.find(obj => obj.id === parentId);
    if (!parent) return;
    
    // Only process moons in this pass - planets and belts are handled in Pass 2
    const moons = children.filter(child => child.classification === 'moon');
    if (moons.length === 0) return;
    
    const parentVisualRadius = results.get(parentId)?.visualRadius || 0;
    
    // Sort moons by their original orbital distance (AU) to maintain natural ordering
    moons.sort((a, b) => {
      const aAU = a.orbit && isOrbitData(a.orbit) ? a.orbit.semi_major_axis : 0;
      const bAU = b.orbit && isOrbitData(b.orbit) ? b.orbit.semi_major_axis : 0;
      return aAU - bAU;
    });
    
    // Start placing moon orbits after the parent's safe zone
    let nextAvailableDistance = Math.max(
      parentVisualRadius * config.safetyMultiplier,
      config.minDistance
    );

    // Place each moon with proper spacing to prevent moon-to-moon collisions
    for (const moon of moons) {
      if (moon.orbit && isOrbitData(moon.orbit)) {
        const moonVisualRadius = results.get(moon.id)?.visualRadius || 0;
        const desiredDistance = moon.orbit.semi_major_axis * config.orbitScaling;
        
        // Moon's actual orbit distance should be at least the desired distance
        // and also clear the previous moon with proper spacing
        const actualDistance = Math.max(desiredDistance, nextAvailableDistance);
        
        // CRITICAL: Record the final orbit distance for use in Pass 2
        results.get(moon.id)!.orbitDistance = actualDistance;
        
        // Next moon must clear this moon's outer edge with proper minimum distance
        // Use a larger safety factor for moons to prevent collisions
        const moonSafetyFactor = Math.max(config.safetyMultiplier, 2.0); // At least 2x safety
        nextAvailableDistance = actualDistance + (moonVisualRadius * moonSafetyFactor) + config.minDistance;
      }
    }
  });

  // ========================================================================
  // PASS 2: PLANET AND BELT ORBIT CALCULATION
  // ========================================================================
  // Now that all moon positions are known, we can safely calculate planet orbits
  // using their effective orbital radii (which include their moon systems).
  
  parentGroups.forEach((children, parentId) => {
    const parent = objects.find(obj => obj.id === parentId);
    if (!parent) return;
    
    const parentVisualRadius = results.get(parentId)?.visualRadius || 0;
    
    // Only process non-moon children in this pass (planets, belts)
    const nonMoonChildren = children.filter(child => child.classification !== 'moon');
    if (nonMoonChildren.length === 0) return;
    
    // Sort children by their original orbital distance (AU) to maintain natural ordering
    nonMoonChildren.sort((a, b) => {
      const aAU = a.orbit && isOrbitData(a.orbit) ? a.orbit.semi_major_axis : 
                  a.orbit && isBeltOrbitData(a.orbit) ? a.orbit.inner_radius : 0;
      const bAU = b.orbit && isOrbitData(b.orbit) ? b.orbit.semi_major_axis :
                  b.orbit && isBeltOrbitData(b.orbit) ? b.orbit.inner_radius : 0;
      return aAU - bAU;
    });
    
    // Start placing orbits after the parent's safe zone
    let nextAvailableDistance = Math.max(
      parentVisualRadius * config.safetyMultiplier,
      config.minDistance
    );

    // Keep track of previously placed child so we can account for its full size
    let previousChild: { actualDistance: number; effectiveRadius: number } | null = null;

    // Place each planet/belt with collision avoidance
    for (const child of nonMoonChildren) {
      const childVisualRadius = results.get(child.id)?.visualRadius || 0;

      if (child.orbit && isOrbitData(child.orbit)) {
        // REGULAR PLANET ORBIT CALCULATION
        // =================================
        
        // Desired position based on raw AU scaling
        const desiredDistance = child.orbit.semi_major_axis * config.orbitScaling;

        // CRITICAL: Calculate effective orbital radius including moon systems
        // This now works correctly because all moon positions were calculated in Pass 1
        const effectiveOrbitalRadius = calculateEffectiveOrbitalRadius(child, objects, results, config);

        // Calculate minimum clearance needed from previous object
        const requiredInnerEdge = previousChild
          ? previousChild.actualDistance + previousChild.effectiveRadius + config.minDistance
          : nextAvailableDistance;

        // The center of the child's orbit should account for its own moon system clearance
        const requiredCenter = requiredInnerEdge + effectiveOrbitalRadius;

        // Final position is the maximum of desired position and collision-free position
        const actualDistance = Math.max(desiredDistance, requiredCenter);

        // Record the final orbit distance
        results.get(child.id)!.orbitDistance = actualDistance;

        // Update tracking for next object
        previousChild = {
          actualDistance,
          effectiveRadius: effectiveOrbitalRadius,
        };

        nextAvailableDistance = actualDistance + effectiveOrbitalRadius + config.minDistance;

      } else if (child.orbit && isBeltOrbitData(child.orbit)) {
        // BELT OBJECT CALCULATION
        // =======================
        
        const desiredInnerRadius = child.orbit.inner_radius * config.orbitScaling;
        const desiredOuterRadius = child.orbit.outer_radius * config.orbitScaling;
        const beltWidth = desiredOuterRadius - desiredInnerRadius;

        // Account for previous object clearance
        const clearanceFromPrevious = previousChild
          ? previousChild.actualDistance + previousChild.effectiveRadius + config.minDistance
          : 0;

        const actualInnerRadius = Math.max(desiredInnerRadius, nextAvailableDistance, clearanceFromPrevious);
        const actualOuterRadius = actualInnerRadius + Math.max(beltWidth, config.minDistance);

        // Store belt data
        results.set(child.id, {
          ...results.get(child.id),
          beltData: {
            innerRadius: actualInnerRadius,
            outerRadius: actualOuterRadius,
            centerRadius: (actualInnerRadius + actualOuterRadius) / 2,
          }
        });

        // Update tracking for next object
        previousChild = {
          actualDistance: (actualInnerRadius + actualOuterRadius) / 2,
          effectiveRadius: (actualOuterRadius - actualInnerRadius) / 2,
        };

        nextAvailableDistance = actualOuterRadius + config.minDistance;
      }
    }
  });
}

/**
 * Enforce parent-child size hierarchy while preserving view mode design intentions
 */
function enforceParentChildSizeHierarchy(
  objects: CelestialObject[],
  results: Map<string, any>,
  viewType: ViewType
): void {
  const config = getOrbitalMechanicsConfig(viewType);
  
  // Build parent-child relationships
  const parentChildMap = new Map<string, string[]>();
  
  objects.forEach(obj => {
    if (obj.orbit?.parent) {
      const parent = obj.orbit.parent;
      if (!parentChildMap.has(parent)) {
        parentChildMap.set(parent, []);
      }
      parentChildMap.get(parent)!.push(obj.id);
    }
  });
  
  // Process each parent-child relationship
  parentChildMap.forEach((childIds, parentId) => {
    const parentData = results.get(parentId);
    const parentObj = objects.find(o => o.id === parentId);
    
    if (!parentData || !parentObj) return;
    
    childIds.forEach(childId => {
      const childData = results.get(childId);
      const childObj = objects.find(o => o.id === childId);
      
      if (!childData || !childObj) return;
      
      // Skip belts and rings - they are exceptions to hierarchy rules
      const isException = childObj.classification === 'belt' || 
                         childObj.classification === 'ring' ||
                         childObj.geometry_type === 'belt' ||
                         childObj.geometry_type === 'ring';
      
      if (isException) return;
      
      // Check if parent is larger than child
      if (parentData.visualRadius <= childData.visualRadius) {
        // Calculate minimum parent size to maintain hierarchy
        const minParentSize = childData.visualRadius * 1.2; // Parent should be at least 20% larger
        
        // Don't make the parent too large - respect view mode constraints
        const maxAllowedParentSize = viewType === 'explorational' 
          ? Math.min(minParentSize, config.maxVisualSize)
          : minParentSize;
        
        // Update parent size
        parentData.visualRadius = maxAllowedParentSize;
        
        // If parent is now too large for explorational mode orbital mechanics, 
        // we need to scale down the child instead
        if (viewType === 'explorational' && parentObj.classification === 'star' && maxAllowedParentSize > 1.0) {
          // For stars in explorational mode, prefer to scale down children rather than make star too large
          const maxStarSize = 1.0; // Max star size for orbital mechanics
          const scaleDownFactor = maxStarSize / maxAllowedParentSize;
          
          // Scale down the star
          parentData.visualRadius = maxStarSize;
          
          // Scale down all children proportionally
          childIds.forEach(childId => {
            const childData = results.get(childId);
            const childObj = objects.find(o => o.id === childId);
            
            if (childData && childObj) {
              const isChildException = childObj.classification === 'belt' || 
                                     childObj.classification === 'ring' ||
                                     childObj.geometry_type === 'belt' ||
                                     childObj.geometry_type === 'ring';
              
              if (!isChildException) {
                childData.visualRadius = Math.max(
                  childData.visualRadius * scaleDownFactor * 0.8, // 80% of scaled size to maintain hierarchy
                  config.minVisualSize
                );
              }
            }
          });
        }
      }
    });
  });
}

/**
 * Calculates the visual and orbital parameters for a system of celestial objects.
 * This is the main entry point for the orbital mechanics calculations.
 * 
 * CRITICAL: This function follows a strict 5-step process to resolve circular dependencies.
 * The order of operations MUST NOT be changed without understanding the dependency chain.
 * 
 * @param objects - Array of celestial objects to calculate positions for
 * @param viewType - View mode that determines scaling and sizing behavior
 * @param isPaused - Whether the system is paused (for rendering compatibility)
 * @returns Map of object IDs to their calculated visual and orbital properties
 */
export function calculateSystemOrbitalMechanics(
  objects: CelestialObject[],
  viewType: ViewType,
  isPaused: boolean = false
): Map<string, {
  visualRadius: number;
  orbitDistance?: number;
  beltData?: { innerRadius: number; outerRadius: number; centerRadius: number };
  animationSpeed?: number;
}> {
  // STEP 0: Check memoization cache
  // ===============================
  // Avoid recalculation if we've already processed this exact configuration
  const calculationKey = generateCalculationKey(objects, viewType, isPaused);
  if (memoizedResults && lastCalculationKey === calculationKey) {
    return memoizedResults;
  }
  
  const results = new Map();
  
  // STEP 1: VISUAL RADIUS CALCULATION (Two-Pass)
  // =============================================
  // Must be done first as all subsequent calculations depend on visual sizes
  
  // Analyze the size range for logarithmic scaling in explorational mode
  const sizeAnalysis = analyzeSystemSizes(objects);
  
  // Get the configuration for this view type
  const config = getOrbitalMechanicsConfig(viewType);
  
  // PASS 1A: Calculate visual radii for all non-moon objects (stars, planets, belts)
  // This must be done first because moons in explorational mode scale proportionally to their parents
  for (const obj of objects) {
    if (!obj.orbit?.parent || obj.classification !== 'moon') {
      const visualRadius = calculateVisualRadius(obj, viewType, sizeAnalysis, objects, results, config);
      results.set(obj.id, { visualRadius });
    }
  }
  
  // PASS 1B: Calculate visual radii for moons using their parent's visual radius
  // This depends on parents being calculated first (above)
  for (const obj of objects) {
    if (obj.orbit?.parent && obj.classification === 'moon') {
      const visualRadius = calculateVisualRadius(obj, viewType, sizeAnalysis, objects, results, config);
      results.set(obj.id, { visualRadius });
    }
  }
  
  // STEP 2: ORBITAL POSITION CALCULATION (Two-Pass Algorithm)
  // ==========================================================
  // This is the core of the dependency resolution system
  
  // Use the config already declared above
  const orbitConfig = { ...config };
  
  // CRITICAL: calculateClearedOrbits uses a two-pass algorithm to resolve circular dependencies:
  // - Pass 1: Calculate all moon orbits first (independent of planet positions)
  // - Pass 2: Calculate planet orbits using the now-available moon positions
  // This prevents the circular dependency where planets need moon positions but moons need planet positions
  calculateClearedOrbits(objects, results, orbitConfig);
  
  // STEP 3: GLOBAL COLLISION DETECTION AND ADJUSTMENT
  // ==================================================
  // Now that all objects have initial positions, check for and resolve any remaining collisions
  // This uses the ACTUAL calculated positions (not raw AU values) to ensure accuracy
  adjustForGlobalCollisions(objects, viewType, results, orbitConfig);
  
  // STEP 4: PARENT-CHILD SIZE HIERARCHY ENFORCEMENT
  // ================================================
  // Ensure visual hierarchy is maintained (parents larger than children)
  // This is done last to avoid interfering with collision calculations
  enforceParentChildSizeHierarchy(objects, results, viewType);
  
  // STEP 5: ANIMATION SPEED CALCULATION
  // ====================================
  // Calculate animation speeds based on orbital periods
  for (const obj of objects) {
    const result = results.get(obj.id);
    if (result && obj.orbit && 'orbital_period' in obj.orbit && obj.orbit.orbital_period) {
      // Animation speed is inversely proportional to orbital period
      // Base speed for Earth (365 days) = 1.0
      const baseSpeed = 1.0;
      const earthPeriod = 365; // days
      result.animationSpeed = baseSpeed * (earthPeriod / obj.orbit.orbital_period);
    }
  }
  
  // STEP 6: MEMOIZATION AND CACHING
  // ================================
  // Cache the results for future calls with the same configuration
  memoizedResults = results;
  lastCalculationKey = calculationKey;
  
  return results;
}

/**
 * Clear memoized results (call when system data changes)
 */
export function clearOrbitalMechanicsCache(): void {
  memoizedResults = null;
  lastCalculationKey = '';
}

// Export the main calculation function for external use
export { calculateVisualRadius };<|MERGE_RESOLUTION|>--- conflicted
+++ resolved
@@ -88,11 +88,8 @@
 import { ViewType } from '@lib/types/effects-level';
 import { CelestialObject, isOrbitData, isBeltOrbitData } from '@/engine/types/orbital-system';
 import { getOrbitalMechanicsConfig } from '@/engine/core/view-modes/compatibility';
-<<<<<<< HEAD
 // Import view modes to ensure they are registered
 import '@/engine/core/view-modes';
-=======
->>>>>>> f2fd95b5
 
 // Memoized results - calculate once, use forever
 let memoizedResults: Map<string, {
